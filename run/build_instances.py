import logging
from qaoa_vrp.generators.generator_utils import compile_and_write

if __name__ == "__main__":

    logging.basicConfig(level=logging.INFO)
    logging.info("Building Instances")

    # Global Variables
<<<<<<< HEAD
    num_nodes = range(5,6)
    num_vehicles = range(1, 2)
    max_layers = range(2, 10)
    # instance_types = ["watts_strogatz", "complete", "newman_watts_strogatz"]
    n_rand = 100
    instance_types = ["complete"]
=======
    num_nodes = range(4, 5)
    num_vehicles = range(1, 2)
    max_layers = range(2, 10)
    instance_types = [
        "watts_strogatz",
        "complete",
        "newman_watts_strogatz",
        "euclidean_tsp",
        "euclidean_tsp_outlier",
        "asymmetric_tsp",
        "quasi_asymmetric_tsp",
    ]
    n_rand = 30
>>>>>>> d56ac834

    for n in num_nodes:
        for v in num_vehicles:
            if 2 * v < n:
                for instance_type in instance_types:
                    for i in range(n_rand):
                        if v < (n - 1):
                            logging.info(
                                "Building and writing instance_type:\t{0} with num nodes:\t{1} and n_vehicles:\t{2}".format(
                                    instance_type, n, v
                                )
                            )
                            compile_and_write(n, v, instance_type)<|MERGE_RESOLUTION|>--- conflicted
+++ resolved
@@ -7,14 +7,6 @@
     logging.info("Building Instances")
 
     # Global Variables
-<<<<<<< HEAD
-    num_nodes = range(5,6)
-    num_vehicles = range(1, 2)
-    max_layers = range(2, 10)
-    # instance_types = ["watts_strogatz", "complete", "newman_watts_strogatz"]
-    n_rand = 100
-    instance_types = ["complete"]
-=======
     num_nodes = range(4, 5)
     num_vehicles = range(1, 2)
     max_layers = range(2, 10)
@@ -28,7 +20,6 @@
         "quasi_asymmetric_tsp",
     ]
     n_rand = 30
->>>>>>> d56ac834
 
     for n in num_nodes:
         for v in num_vehicles:
